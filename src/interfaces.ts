import { QueryConfig, QueryResult } from 'pg';

export interface IPGClient {
<<<<<<< HEAD
    end: () => Promise<void>;
    release: () => Promise<void>;
    query(sql: string | QueryConfig, values?: any[]): Promise<QueryResult>;
}

export interface IPGMockData {
    [index: string]: {
        query: string;
        response: any;
        valDefs: any[];
    };
=======
  end: () => Promise<void>;
  release: () => Promise<void>;
  query(queryText: string | QueryConfig, values: any[]): Promise<QueryResult>;
  query(queryConfig: QueryConfig): Promise<QueryResult>;
>>>>>>> 0f0e9d02
}<|MERGE_RESOLUTION|>--- conflicted
+++ resolved
@@ -1,10 +1,10 @@
 import { QueryConfig, QueryResult } from 'pg';
 
 export interface IPGClient {
-<<<<<<< HEAD
     end: () => Promise<void>;
     release: () => Promise<void>;
-    query(sql: string | QueryConfig, values?: any[]): Promise<QueryResult>;
+    query(queryText: string | QueryConfig, values: any[]): Promise<QueryResult>;
+    query(queryConfig: QueryConfig): Promise<QueryResult>;
 }
 
 export interface IPGMockData {
@@ -13,10 +13,4 @@
         response: any;
         valDefs: any[];
     };
-=======
-  end: () => Promise<void>;
-  release: () => Promise<void>;
-  query(queryText: string | QueryConfig, values: any[]): Promise<QueryResult>;
-  query(queryConfig: QueryConfig): Promise<QueryResult>;
->>>>>>> 0f0e9d02
 }